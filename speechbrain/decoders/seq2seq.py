--- conflicted
+++ resolved
@@ -8,11 +8,6 @@
  * Sung-Lin Yeh 2020
 """
 import torch
-<<<<<<< HEAD
-=======
-import numpy as np
-
->>>>>>> db939fbd
 import speechbrain as sb
 from speechbrain.decoders.ctc import CTCPrefixScorer
 
@@ -1008,7 +1003,6 @@
         return hs, c
 
     def forward_step(self, inp_tokens, memory, enc_states, enc_lens):
-<<<<<<< HEAD
         # with torch.no_grad():
         hs, c = memory
         e = self.emb(inp_tokens)
@@ -1016,18 +1010,6 @@
             e, hs, c, enc_states, enc_lens
         )
         log_probs = self.softmax(self.fc(dec_out) / self.temperature)
-=======
-        with torch.no_grad():
-            hs, c = memory
-            e = self.emb(inp_tokens)
-            dec_out, hs, c, w = self.dec.forward_step(
-                e, hs, c, enc_states, enc_lens
-            )
-            log_probs = self.softmax(self.fc(dec_out) / self.temperature)
-        # average attn weight of heads when attn_type is multiheadlocation
-        if self.dec.attn_type == "multiheadlocation":
-            w = torch.mean(w, dim=1)
->>>>>>> db939fbd
         return log_probs, (hs, c), w
 
     def permute_mem(self, memory, index):
