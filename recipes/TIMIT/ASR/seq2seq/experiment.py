--- conflicted
+++ resolved
@@ -156,39 +156,23 @@
 if __name__ == "__main__":
 
     # Load hyperparameters file with command-line overrides
-<<<<<<< HEAD
-    hparams_file, overrides, args = sb.parse_arguments(sys.argv[1:])
-
-    prepare_timit(
-        data_folder=args["data_folder"],
-        splits=["train", "dev", "test"],
-        save_folder=args["data_folder"],
-    )
-
+    hparams_file, run_opts, overrides = sb.parse_arguments(sys.argv[1:])
     with open(hparams_file) as fin:
         hparams = sb.load_extended_yaml(fin, overrides)
 
     label_encoder = hparams["label_encoder"]
-
     if not label_encoder.load_if_possible("encoder_state.txt"):
-
         label_encoder.update_from_didataset(
             hparams["train_data"], output_key="phn_list", sequence_input=True
         )
         label_encoder.update_from_didataset(
             hparams["valid_data"], output_key="phn_list", sequence_input=True
         )
-
         label_encoder.insert_bos_eos(bos_index=hparams["blank_index"])
         label_encoder.save("encoder_state.txt")
-=======
-    hparams_file, run_opts, overrides = sb.parse_arguments(sys.argv[1:])
-    with open(hparams_file) as fin:
-        hparams = sb.load_extended_yaml(fin, overrides)
 
     # Initialize ddp (useful when using multiple gpus with ddp)
     sb.ddp_init_group(run_opts)
->>>>>>> 291147fb
 
     # Create experiment directory
     sb.create_experiment_directory(
@@ -197,13 +181,6 @@
         overrides=overrides,
     )
 
-<<<<<<< HEAD
-=======
-    # Collect index to label conversion dict for decoding
-    train_set = hparams["train_loader"]()
-    valid_set = hparams["valid_loader"]()
-    hparams["ind2lab"] = hparams["train_loader"].label_dict["phn"]["index2lab"]
->>>>>>> 291147fb
     asr_brain = ASR(
         modules=hparams["modules"],
         opt_class=hparams["opt_class"],
@@ -211,15 +188,10 @@
         run_opts=run_opts,
         checkpointer=hparams["checkpointer"],
     )
-<<<<<<< HEAD
 
     asr_brain.fit(
         asr_brain.hparams.epoch_counter,
         hparams["train_loader"],
         hparams["valid_loader"],
     )
-    asr_brain.evaluate(hparams["test_loader"], min_key="PER")
-=======
-    asr_brain.fit(asr_brain.hparams.epoch_counter, train_set, valid_set)
-    asr_brain.evaluate(hparams["test_loader"](), min_key="PER")
->>>>>>> 291147fb
+    asr_brain.evaluate(hparams["test_loader"], min_key="PER")